[package]
name = "Occlum"
version = "0.0.1"

[lib]
name = "occlum_rs"
crate-type = ["staticlib"]

[dependencies]
bitflags = "1.1"
log = "0.4"
<<<<<<< HEAD
spin = "0.5"
lazy_static = { version = "1.3.0", features = ["spin_no_std"] } # Implies nightly
=======
lazy_static = { version = "1.1.0", features = ["spin_no_std"] } # Implies nightly
derive_builder = "0.7.2"
>>>>>>> 56c69b5f
rcore-fs = { path = "../../deps/sefs/rcore-fs" }
rcore-fs-sefs = { path = "../../deps/sefs/rcore-fs-sefs" }

[features]
default = ["integrity_only_opt", "sgx_file_cache"]
syscall_timing = []     # Timing for each syscall. But it has cost from more ocall.
integrity_only_opt = [] # Clear bss only. It should be disabled if checking memory reads.
sgx_file_cache = []     # Cache SgxFile objects. Invalidation is unimplemented.

[target.'cfg(not(target_env = "sgx"))'.dependencies]
xmas-elf = { path = "../../deps/xmas-elf" }
sgx_types = { path = "../../deps/rust-sgx-sdk/sgx_types" }
sgx_tstd = { path = "../../deps/rust-sgx-sdk/sgx_tstd", features = ["backtrace"] }
sgx_trts = { path = "../../deps/rust-sgx-sdk/sgx_trts" }<|MERGE_RESOLUTION|>--- conflicted
+++ resolved
@@ -9,13 +9,9 @@
 [dependencies]
 bitflags = "1.1"
 log = "0.4"
-<<<<<<< HEAD
 spin = "0.5"
 lazy_static = { version = "1.3.0", features = ["spin_no_std"] } # Implies nightly
-=======
-lazy_static = { version = "1.1.0", features = ["spin_no_std"] } # Implies nightly
 derive_builder = "0.7.2"
->>>>>>> 56c69b5f
 rcore-fs = { path = "../../deps/sefs/rcore-fs" }
 rcore-fs-sefs = { path = "../../deps/sefs/rcore-fs-sefs" }
 
