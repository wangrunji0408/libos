--- conflicted
+++ resolved
@@ -3,36 +3,8 @@
 use super::user_space_vm::{UserSpaceVMManager, UserSpaceVMRange, USER_SPACE_VM_MANAGER};
 use std::slice;
 
-<<<<<<< HEAD
-// TODO: examine the ProcessVM code for memory leakage
-
-lazy_static! {
-    static ref DATA_SPACE: Mutex<VMSpace> = {
-        let (addr, size) = {
-            let mut addr: usize = 0;
-            let mut size: usize = 0;
-            unsafe { vm_get_prealloced_data_space(&mut addr, &mut size) };
-            (addr, size)
-        };
-        let vm_space = unsafe {
-            match VMSpace::new(addr, size, VMGuardAreaType::None, "DATA_SPACE") {
-                Ok(vm_space) => vm_space,
-                Err(_) => panic!("Failed to create a VMSpace"),
-            }
-        };
-        Mutex::new(vm_space)
-    };
-}
-
-extern "C" {
-    pub fn vm_get_prealloced_data_space(addr: &mut usize, size: &mut usize);
-}
-
-#[derive(Debug, Default)]
-=======
 /// The per-process virtual memory
 #[derive(Debug)]
->>>>>>> 56c69b5f
 pub struct ProcessVM {
     process_range: UserSpaceVMRange,
     code_range: VMRange,
@@ -65,49 +37,9 @@
         stack_size: usize,
         mmap_size: usize,
     ) -> Result<ProcessVM, Error> {
-<<<<<<< HEAD
-        // Allocate the data domain from the global data space
-        let mut data_domain = {
-            let data_domain_size = code_size + data_size + heap_size + stack_size + mmap_size;
-            let data_domain = DATA_SPACE
-                .lock()
-                .alloc_domain(data_domain_size, "data_domain")?;
-            data_domain
-        };
-        // Allocate vmas from the data domain
-        let (code_vma, data_vma, heap_vma, stack_vma) = match ProcessVM::alloc_vmas(
-            &mut data_domain,
-            code_size,
-            data_size,
-            heap_size,
-            stack_size,
-        ) {
-            Err(e) => {
-                // Note: we need to handle error here so that we can
-                // deallocate the data domain explictly.
-                DATA_SPACE.lock().dealloc_domain(data_domain);
-                return Err(e);
-            }
-            Ok(vmas) => vmas,
-        };
-        // Initial value of the program break
-        let brk = heap_vma.get_start();
-        // No mmapped vmas initially
-        let mmap_vmas = Vec::new();
-
-        let vm = ProcessVM {
-            data_domain: Some(Box::new(data_domain)),
-            code_vma: Some(Box::new(code_vma)),
-            data_vma: Some(Box::new(data_vma)),
-            heap_vma: Some(Box::new(heap_vma)),
-            stack_vma: Some(Box::new(stack_vma)),
-            mmap_vmas: mmap_vmas,
-            brk: brk,
-=======
         let process_range = {
             let vm_range_size = code_size + data_size + heap_size + stack_size + mmap_size;
             USER_SPACE_VM_MANAGER.alloc(vm_range_size)?
->>>>>>> 56c69b5f
         };
         let process_addr = process_range.range().start();
 
@@ -227,8 +159,8 @@
                 VMInitializer::FillZeros()
             } else {
                 let current_ref = get_current();
-                let current_process = current_ref.lock().unwrap();
-                let file_ref = current_process.get_files().lock().unwrap().get(fd)?;
+                let current_process = current_ref.lock();
+                let file_ref = current_process.get_files().lock().get(fd)?;
                 VMInitializer::LoadFromFile { file: file_ref, offset: offset }
             }
         };
@@ -307,17 +239,10 @@
 }
 
 
-<<<<<<< HEAD
-        // Remove the domain from its parent space
-        DATA_SPACE
-            .lock()
-            .dealloc_domain(unbox(self.data_domain.take().unwrap()));
-=======
 unsafe fn fill_zeros(addr: usize, size: usize) {
     let ptr = addr as *mut u8;
     let buf = slice::from_raw_parts_mut(ptr, size);
     for b in buf {
         *b = 0;
->>>>>>> 56c69b5f
-    }
-}
+    }
+}
