<<<<<<< HEAD
use core::fmt;
use fs::FileDesc;
use prelude::*;
use process::{get_current, Process, ProcessRef};
=======
use prelude::*;
use process::{get_current, Process, ProcessRef};
use fs::{FileDesc, FileRef, File};
use std::fmt;
>>>>>>> 56c69b5f

mod vm_manager;
mod user_space_vm;
mod process_vm;

pub use self::process_vm::{ProcessVM, MMapFlags, VMPerms};

<<<<<<< HEAD
// TODO: separate proc and flags
// TODO: accept fd and offset
pub fn do_mmap(addr: usize, size: usize, flags: VMAreaFlags) -> Result<usize, Error> {
    info!(
        "mmap: addr: {:#x}, size: {:#x}, flags: {:?}",
        addr, size, flags
    );
    let current_ref = get_current();
    let current_process = current_ref.lock();
    let current_vm_ref = current_process.get_vm();
    let mut current_vm = current_vm_ref.lock();
    current_vm.mmap(addr, size, flags)
=======
pub fn do_mmap(
    addr: usize,
    size: usize,
    perms: VMPerms,
    flags: MMapFlags,
    fd: FileDesc,
    offset: usize,
) -> Result<usize, Error> {
    if flags.contains(MMapFlags::MAP_ANONYMOUS) {
        info!(
            "mmap: addr: {:#x}, size: {:#x}, perms: {:?}, flags: {:?}",
            addr, size, perms, flags,
        );
    } else {
        info!(
            "mmap: addr: {:#x}, size: {:#x}, perms: {:?}, flags: {:?}, fd: {:?}, offset: {:?}",
            addr, size, perms, flags, fd, offset
        );
    }

    let mut current_vm_ref = {
        let current_ref = get_current();
        let current_process = current_ref.lock().unwrap();
        current_process.get_vm().clone()
    };
    let mut current_vm = current_vm_ref.lock().unwrap();
    current_vm.mmap(addr, size, perms, flags, fd, offset)
>>>>>>> 56c69b5f
}

pub fn do_munmap(addr: usize, size: usize) -> Result<(), Error> {
    info!("munmap: addr: {:#x}, size: {:#x}", addr, size);
<<<<<<< HEAD
    let current_ref = get_current();
    let current_process = current_ref.lock();
    let current_vm_ref = current_process.get_vm();
    let mut current_vm = current_vm_ref.lock();
    current_vm.munmap(addr, size)
}

// TODO: accept flags
pub fn do_mremap(
    old_addr: usize,
    old_size: usize,
    options: &VMResizeOptions,
) -> Result<usize, Error> {
    info!(
        "mremap: oldaddr: {:#x}, oldsize: {:#x}, options: {:?}",
        old_addr, old_size, options
    );
    let current_ref = get_current();
    let current_process = current_ref.lock();
    let current_vm_ref = current_process.get_vm();
    let mut current_vm = current_vm_ref.lock();
    current_vm.mremap(old_addr, old_size, options)
}

=======
    let mut current_vm_ref = {
        let current_ref = get_current();
        let current_process = current_ref.lock().unwrap();
        current_process.get_vm().clone()
    };
    let mut current_vm = current_vm_ref.lock().unwrap();
    current_vm.munmap(addr, size)
}

>>>>>>> 56c69b5f
pub fn do_brk(addr: usize) -> Result<usize, Error> {
    info!("brk: addr: {:#x}", addr);
    let current_ref = get_current();
    let current_process = current_ref.lock();
    let current_vm_ref = current_process.get_vm();
    let mut current_vm = current_vm_ref.lock();
    current_vm.brk(addr)
}

pub const PAGE_SIZE: usize = 4096;<|MERGE_RESOLUTION|>--- conflicted
+++ resolved
@@ -1,14 +1,7 @@
-<<<<<<< HEAD
 use core::fmt;
-use fs::FileDesc;
+use fs::{FileDesc, FileRef, File};
 use prelude::*;
 use process::{get_current, Process, ProcessRef};
-=======
-use prelude::*;
-use process::{get_current, Process, ProcessRef};
-use fs::{FileDesc, FileRef, File};
-use std::fmt;
->>>>>>> 56c69b5f
 
 mod vm_manager;
 mod user_space_vm;
@@ -16,20 +9,6 @@
 
 pub use self::process_vm::{ProcessVM, MMapFlags, VMPerms};
 
-<<<<<<< HEAD
-// TODO: separate proc and flags
-// TODO: accept fd and offset
-pub fn do_mmap(addr: usize, size: usize, flags: VMAreaFlags) -> Result<usize, Error> {
-    info!(
-        "mmap: addr: {:#x}, size: {:#x}, flags: {:?}",
-        addr, size, flags
-    );
-    let current_ref = get_current();
-    let current_process = current_ref.lock();
-    let current_vm_ref = current_process.get_vm();
-    let mut current_vm = current_vm_ref.lock();
-    current_vm.mmap(addr, size, flags)
-=======
 pub fn do_mmap(
     addr: usize,
     size: usize,
@@ -52,52 +31,24 @@
 
     let mut current_vm_ref = {
         let current_ref = get_current();
-        let current_process = current_ref.lock().unwrap();
+        let current_process = current_ref.lock();
         current_process.get_vm().clone()
     };
-    let mut current_vm = current_vm_ref.lock().unwrap();
+    let mut current_vm = current_vm_ref.lock();
     current_vm.mmap(addr, size, perms, flags, fd, offset)
->>>>>>> 56c69b5f
 }
 
 pub fn do_munmap(addr: usize, size: usize) -> Result<(), Error> {
     info!("munmap: addr: {:#x}, size: {:#x}", addr, size);
-<<<<<<< HEAD
-    let current_ref = get_current();
-    let current_process = current_ref.lock();
-    let current_vm_ref = current_process.get_vm();
+    let mut current_vm_ref = {
+        let current_ref = get_current();
+        let current_process = current_ref.lock();
+        current_process.get_vm().clone()
+    };
     let mut current_vm = current_vm_ref.lock();
     current_vm.munmap(addr, size)
 }
 
-// TODO: accept flags
-pub fn do_mremap(
-    old_addr: usize,
-    old_size: usize,
-    options: &VMResizeOptions,
-) -> Result<usize, Error> {
-    info!(
-        "mremap: oldaddr: {:#x}, oldsize: {:#x}, options: {:?}",
-        old_addr, old_size, options
-    );
-    let current_ref = get_current();
-    let current_process = current_ref.lock();
-    let current_vm_ref = current_process.get_vm();
-    let mut current_vm = current_vm_ref.lock();
-    current_vm.mremap(old_addr, old_size, options)
-}
-
-=======
-    let mut current_vm_ref = {
-        let current_ref = get_current();
-        let current_process = current_ref.lock().unwrap();
-        current_process.get_vm().clone()
-    };
-    let mut current_vm = current_vm_ref.lock().unwrap();
-    current_vm.munmap(addr, size)
-}
-
->>>>>>> 56c69b5f
 pub fn do_brk(addr: usize) -> Result<usize, Error> {
     info!("brk: addr: {:#x}", addr);
     let current_ref = get_current();
